--- conflicted
+++ resolved
@@ -58,11 +58,7 @@
     if title is not None:
         plt.title(title)
 
-<<<<<<< HEAD
-def plot_map2d_of_models(models_dict, nrow, ncol, shape, times_dict=None, scores_dict=None):
-=======
 def plot_map2d_of_models(models_dict, nrow, ncol, shape, title_attr=None):
->>>>>>> 087a75a4
     """Plot 2 weight maps of models"""
     #from .plot import plot_map2d
     import matplotlib.pyplot as plt
@@ -75,13 +71,6 @@
             w = mod.coef_
         if  (hasattr(mod, "penalty_start") and mod.penalty_start != 0):
             w = w[mod.penalty_start:]
-<<<<<<< HEAD
-        t = times_dict[k] if  times_dict else 0
-        score = scores_dict[k] if scores_dict else 0
-        ax = plt.subplot(nrow, ncol, ax_i)
-        plot_map2d(w.reshape(shape), ax,
-                   title="%s\nScore:%.2f, T:%.1f" %(k, score, t))
-=======
         if (title_attr is not None and hasattr(mod, title_attr)):
             title = getattr(mod, title_attr)
         else:
@@ -89,7 +78,6 @@
         ax = plt.subplot(nrow, ncol, ax_i)
         plot_map2d(w.reshape(shape), ax,
                    title=title)
->>>>>>> 087a75a4
         ax_i += 1
     plt.show()
 
