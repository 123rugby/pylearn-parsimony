# -*- coding: utf-8 -*-
"""
Created on Fri Nov 22 10:42:07 2013

Copyright (c) 2013-2014, CEA/DSV/I2BM/Neurospin. All rights reserved.

@author:  Jinpeng Li, Tommy Löfstedt
@email:   jinpeng.li@cea.fr, lofstedt.tommy@gmail.com
@license: BSD 3-clause.
"""
from nose.tools import assert_less

<<<<<<< HEAD
import numpy as np

from tests import TestCase
import parsimony.algorithms.utils as utils
=======
from .tests import TestCase
>>>>>>> 667d6f24


class TestAlgorithms(TestCase):

    def test_SubGradientDescent(self):

        from parsimony.algorithms.subgradient import SubGradientDescent
        from parsimony.functions.combinedfunctions import LinearRegressionL1
        from parsimony.algorithms.utils import NonSumDimStepSize
        from parsimony.estimators import Lasso

        np.random.seed(42)

        X = np.random.randn(100, 50)
        y = np.random.randn(100, 1)

        sgd = SubGradientDescent(max_iter=1000,
                                 step_size=NonSumDimStepSize(a=0.01),
                                 use_gradient=False)
        function = LinearRegressionL1(X, y, l1=0.01, mean=False)
        beta1 = sgd.run(function, np.random.rand(50, 1))
        beta2 = np.dot(np.linalg.pinv(X), y)

        assert(np.linalg.norm(beta1 - beta2) < 0.005)

        np.random.seed(42)

        X = np.random.randn(100, 50)
        y = np.random.randn(100, 1)

        l1 = 0.1

        sgd = SubGradientDescent(max_iter=2000,
                                 step_size=NonSumDimStepSize(a=0.05),
                                 use_gradient=False)
        function = LinearRegressionL1(X, y, l1=l1, mean=False)
        beta1 = sgd.run(function, np.random.rand(50, 1))

        lasso_est = Lasso(l=l1, algorithm_params=dict(max_iter=1000),
                          mean=False)
        beta2 = lasso_est.fit(X, y).beta

        assert(np.linalg.norm(beta1 - beta2) < 1e-4)

    def test_SMO(self):

        import numpy as np

        np.random.seed(42)

        n = 100
        X = np.vstack([0.2 * np.random.randn(n / 2, 2) + 0.25,
                       0.2 * np.random.randn(n / 2, 2) + 0.75])
        y = np.vstack([1 * np.ones((n / 2, 1)),
                       3 * np.ones((n / 2, 1))]) - 2

        import parsimony.algorithms.algorithms as alg

        info = [utils.Info.func_val]
        K = utils.LinearKernel(X=X, use_cache=True)
        smo = alg.SequentialMinimalOptimization(1.0, K=K, info=info,
                                                max_iter=100)
        beta = smo.run(X, y)

        # Check that it is never increasing:
        f = smo.info_get("func_val")
        fdiff = np.array(f[2:]) - np.array(f[:-2])

        assert(np.sum(fdiff > 0) == 0)

#        import matplotlib.pyplot as plt
#        plt.plot(X[:50, 0], X[:50, 1], 'g.')
#        plt.plot(X[50:, 0], X[50:, 1], 'b.')
#        for i in range(10000):
#            p = np.random.rand(2, 1)
#
#            val = 0.0
#            for i in xrange(y.shape[0]):
#                val += smo.alpha[i, 0] * y[i, 0] * smo.K(X[i, :], p)
#            val -= smo.bias
#
#            if np.abs(val) < 0.01:
#                plt.plot(p[0], p[1], 'r.')
#
#        plt.show()

        from parsimony.estimators import RidgeLogisticRegression
        from parsimony.estimators import SupportVectorMachine
        from parsimony.algorithms.gradient import AcceleratedGradientDescent

        lr = RidgeLogisticRegression(1.0,
                                     algorithm=AcceleratedGradientDescent(max_iter=100),
                                     mean=False,
                                     penalty_start=1)
        X_1 = np.hstack((np.ones((X.shape[0], 1)), X))
        params = lr.fit(X_1, y).parameters()
        beta_lr = params["beta"]

        n_beta = beta / np.linalg.norm(beta)
        n_beta_lr = beta_lr[1:, :] / np.linalg.norm(beta_lr[1:, :])
#        print n_beta
#        print n_beta_lr
#        print np.linalg.norm(n_beta - n_beta_lr)
        assert(np.linalg.norm(n_beta - n_beta_lr) < 0.065)

        smo = SupportVectorMachine(1.0, kernel=K,
                                   algorithm=smo)
        params = smo.fit(X, y).parameters()
#        beta_smo = params["beta"]

#        print lr.score(X_1, (y + 1) / 2)
#        print smo.score(X, y)
#        print np.abs(lr.score(X_1, (y + 1) / 2) - smo.score(X, y))
        assert(np.abs(lr.score(X_1, (y + 1) / 2) - smo.score(X, y)) < 0.02)

#        asdf = 1


#    def test_DynamicCONESTA_tv(self):
#        import numpy as np
#        np.random.seed(42)
#
#        import parsimony.estimators as estimators
#        import parsimony.functions.nesterov.tv as tv
#        import parsimony.utils.start_vectors as start_vectors
#        import parsimony.algorithms.primaldual as primaldual
#
#        import parsimony.datasets.simulate.l1_l2_tv as l1_l2_tv
#
#        start_vector = start_vectors.RandomStartVector(normalise=True,
#                                                       limits=(-1, 1))
#
#        px = 1
#        py = 10
#        pz = 10
#        shape = (pz, py, px)
#        n, p = 75, np.prod(shape)
#
#        l = 0.618
#        k = 1.0 - l
#        g = 1.618
#
#        snr = 100.0
#        A = tv.linear_operator_from_shape(shape)
#
#        alpha = 0.9
#        Sigma = alpha * np.eye(p, p) \
#              + (1.0 - alpha) * np.random.randn(p, p)
#        mean = np.zeros(p)
#        M = np.random.multivariate_normal(mean, Sigma, n)
#        e = np.random.randn(n, 1)
#
#        beta = start_vector.get_vector(p)
#        beta = np.sort(beta, axis=0)
#        beta[np.abs(beta) < 0.1] = 0.0
#
#        X, y, beta_star = l1_l2_tv.load(l, k, g, beta, M, e, A, snr=snr)
#
#        eps = 1e-8
#        max_iter = 20000
#
#        mu = None
#        dynamic = estimators.LinearRegressionL1L2TV(l, k, g, A, mu=mu,
#                                      algorithm=primaldual.DynamicCONESTA(),
#                                      algorithm_params=dict(eps=eps,
#                                                            max_iter=max_iter),
#                                      mean=False)
#        dynamic.fit(X, y)
#        err = dynamic.score(X, y)
##        print "err :", err
#        beta_dynamic = dynamic.beta
#
#        dynamic.beta = beta_star
#        err_star = dynamic.score(X, y)
##        print "err*:", err_star
#
#        serr = abs(err - err_star)
#        print "score diff:", serr
#        assert_less(serr, 5e-5,
#                    msg="The algorithm did not find a minimiser.")
#
#        berr = np.linalg.norm(beta_dynamic - beta_star)
#        print "beta diff:", berr
#        assert_less(berr, 5e-3,
#                    msg="The algorithm did not find a minimiser.")

#    def test_DynamicCONESTA_gl(self):
#        import numpy as np
#        np.random.seed(42)
#
#        import parsimony.estimators as estimators
#        import parsimony.functions.nesterov.gl as gl
#        import parsimony.utils.start_vectors as start_vectors
#        import parsimony.algorithms.primaldual as primaldual
#
#        import parsimony.datasets.simulate.l1_l2_gl as l1_l2_gl
#
#        start_vector = start_vectors.RandomStartVector(normalise=True,
#                                                       limits=(-1, 1))
#
#        # Note that p should be divisible by 3!
#        n, p = 75, 90
#        penalty_start = 0
#        groups = [range(penalty_start, 2 * int(p / 3)), range(int(p / 3), p)]
#        weights = [1.5, 0.5]
#
#        l = 0.618
#        k = 1.0 - l
#        g = 1.618
#
#        snr = 100.0
#        A = gl.linear_operator_from_groups(p, groups=groups, weights=weights,
#                             penalty_start=penalty_start)
#
#        alpha = 0.9
#        Sigma = alpha * np.eye(p - penalty_start,
#                               p - penalty_start) \
#              + (1.0 - alpha) * np.random.randn(p - penalty_start,
#                                                p - penalty_start)
#        mean = np.zeros(p - penalty_start)
#        M = np.random.multivariate_normal(mean, Sigma, n)
#        if penalty_start > 0:
#            M = np.hstack((np.ones((n, 1)), M))
#        e = np.random.randn(n, 1)
#        while np.min(np.abs(np.dot(M.T, e))) < 1.0 / np.sqrt(n) \
#                or np.max(np.abs(np.dot(M.T, e))) > n:
#            e = np.random.randn(n, 1)
#
#        beta = start_vector.get_vector(p)
#        beta = np.sort(beta, axis=0)
#        beta[np.abs(beta) < 0.05] = 0.0
#        if penalty_start > 0:
#            beta[0, 0] = 2.7182818
#
#        X, y, beta_star = l1_l2_gl.load(l, k, g, beta, M, e, A, snr=snr,
#                                        intercept=penalty_start > 0)
#
#        eps = 1e-8
#        max_iter = 4200
#
#        mu = None
#        dynamic = estimators.LinearRegressionL1L2GL(l, k, g, A, mu=mu,
#                                      algorithm=primaldual.DynamicCONESTA(),
#                                      algorithm_params=dict(eps=eps,
#                                                            max_iter=max_iter),
#                                      penalty_start=penalty_start,
#                                      mean=False)
#        dynamic.fit(X, y)
#        err = dynamic.score(X, y)
##        print "err :", err
#        beta_dynamic = dynamic.beta
#
#        dynamic.beta = beta_star
#        err_star = dynamic.score(X, y)
##        print "err*:", err_star
#
#        serr = abs(err - err_star)
##        print "score diff:", serr
#        assert_less(serr, 5e-3,
#                    msg="The algorithm did not find a minimiser.")
#
#        berr = np.linalg.norm(beta_dynamic - beta_star)
##        print "beta diff:", berr
#        assert_less(berr, 5e-3,
#                    msg="The algorithm did not find a minimiser.")

    def test_algorithms(self):
        pass
        # Compares three algorithms (FISTA, conesta_static, and
        # conesta_dynamic) to the SPAMS FISTA algorithm.

#        import numpy as np
#        import parsimony.estimators as estimators
#        import parsimony.algorithms.explicit as explicit
#        import parsimony.functions.nesterov.tv as tv
#        from parsimony.tests.spamsdata import SpamsGenerator
#        spams_generator = SpamsGenerator()
#        ret_data = spams_generator.get_x_y_estimated_beta()
#        weight_l1_spams = ret_data['weight_l1']
#        shape = ret_data["shape"]
#        X = ret_data["X"]
#        y = ret_data["y"]
#        # WARNING: We must have a non-zero ridge parameter!
#        k = 5e-8  # ridge regression coefficient
#        l = 0.05  # l1 coefficient
#        # WARNING: We must have a non-zero TV parameter!
#        g = 5e-8  # tv coefficient
#
#        Atv = tv.linear_operator_from_shape(shape)
#        tvl1l2_algorithms = []
#        # Al1 = sparse.eye(num_ft, num_ft)
#        tvl1l2_fista = estimators.RidgeRegression_L1_TV(
#                                k, l, g,
#                                Atv,
#                                algorithm=explicit.FISTA(max_iter=2000),
#                                mean=True)
#        tvl1l2_conesta_static = estimators.RidgeRegression_L1_TV(
#                                k, l, g,
#                                Atv,
#                                algorithm=explicit.StaticCONESTA(max_iter=200),
#                                mean=True)
#        tvl1l2_conesta_dynamic = estimators.RidgeRegression_L1_TV(
#                                k, l, g,
#                                Atv,
#                                algorithm=explicit.DynamicCONESTA(max_iter=200),
#                                mean=True)
#
#        tvl1l2_algorithms.append(tvl1l2_fista)
#        tvl1l2_algorithms.append(tvl1l2_conesta_static)
#        tvl1l2_algorithms.append(tvl1l2_conesta_dynamic)
#
#        for tvl1l2_algorithm in tvl1l2_algorithms:
#            # print str(tvl1l2_algorithm.algorithm)
#            tvl1l2_algorithm.fit(X, y)
#            ## sometimes betas are different
#            ## but lead to the same error (err1 and err2)
#            # error = np.sum(np.absolute(tvl1l2_algorithm.beta - W))
#            # self.assertTrue(error < 0.01)
#            err1 = np.sum((np.dot(X, tvl1l2_algorithm.beta) - y) ** 2.0)
#            err2 = np.sum((np.dot(X, weight_l1_spams) - y) ** 2.0)
#            #            self.assertTrue(np.absolute(err1 - err2) < 0.01,
#            #                            np.absolute(err1 - err2))
#            print abs(err1 - err2)
#            weight_err = np.linalg.norm(
#                            tvl1l2_algorithm.beta - weight_l1_spams)
#            #            self.assertTrue(weight_err < 0.01, weight_err)
#            print weight_err

if __name__ == "__main__":
    import unittest
    unittest.main()<|MERGE_RESOLUTION|>--- conflicted
+++ resolved
@@ -10,14 +10,11 @@
 """
 from nose.tools import assert_less
 
-<<<<<<< HEAD
 import numpy as np
 
-from tests import TestCase
 import parsimony.algorithms.utils as utils
-=======
+#from tests import TestCase
 from .tests import TestCase
->>>>>>> 667d6f24
 
 
 class TestAlgorithms(TestCase):
